--- conflicted
+++ resolved
@@ -128,11 +128,7 @@
         self.audio_length = args.audio_length
         self.model_name = args.model_name
 
-<<<<<<< HEAD
         if args.lin_eval or args.supervised:
-=======
-        if args.supervised or args.lin_eval:
->>>>>>> 5fb09ed0
             version = "segments"
         else:
             version = "concat"
