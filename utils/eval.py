--- conflicted
+++ resolved
@@ -100,19 +100,11 @@
                         h, z = context_model(x) # clmr
                         x = h # clmr
 
-<<<<<<< HEAD
             if not args.supervised:
                 output = model(x)
             else:
                 output = x
                 
-=======
-            if model:
-                output = model(x)
-            else:
-                output = x
-
->>>>>>> 68a6e04b
             predictions = output.argmax(1).detach()
             classes, counts = torch.unique(predictions, return_counts=True)
             predicted_classes[classes] += counts.float()
