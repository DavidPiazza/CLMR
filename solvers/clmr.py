import torch
import os
import numpy as np
from model import save_model
from modules import NT_Xent
from validation.audio.latent_representations import audio_latent_representations
from utils.eval import get_metrics, tagwise_auc_ap
from modules.pytorchtools import EarlyStopping
from utils.optimizer import set_learning_rate

class CLMR:
    def __init__(self, args, model, optimizer, scheduler, writer):
        self.model = model
        self.optimizer = optimizer
        self.scheduler = scheduler
        self.writer = writer
        self.device = args.device

        if args.supervised:
            self.criterion = torch.nn.BCEWithLogitsLoss()
            self.max_train_stages = 5
        else:
            self.criterion = NT_Xent(args.batch_size, args.temperature, args.device)
            self.max_train_stages = 1

    def solve(self, args, train_loader, val_loader, test_loader, start_epoch, epochs):
        validate_idx = 1
        latent_idx = 5
        avg_test_idx = 5

        self.optimizer = set_learning_rate(self.optimizer, args.learning_rate)
        
        for epoch in range(start_epoch, epochs):
            if epoch % latent_idx == 0:
                self.visualise_latent_space(args, train_loader, test_loader)

            learning_rate = self.optimizer.param_groups[0]['lr']
            print("Learning rate : {}".format(learning_rate))

            loss_epoch, auc_epoch, ap_epoch = self.train(args, train_loader)
            self.writer.add_scalar("Loss/train", loss_epoch, epoch)
            self.writer.add_scalar("AUC/train", auc_epoch, epoch)
            self.writer.add_scalar("AP/train", ap_epoch, epoch)
            self.writer.add_scalar("Misc/learning_rate", learning_rate, epoch)
            print(f"Epoch [{epoch}/{epochs}]\t Loss: {loss_epoch}\t lr: {round(learning_rate, 5)}")


            # test
            if args.dataset != "billboard":
                # validate
                if epoch % validate_idx == 0:
                    validate_loss_epoch = self.validate(args, val_loader)
                    self.writer.add_scalar("Loss/validation", validate_loss_epoch, epoch)

<<<<<<< HEAD
                # test
                if args.dataset == "magnatagatune":
                    # validate
                    if epoch % validate_idx == 0:
                        validate_loss_epoch = self.validate(args, val_loader)
                        self.writer.add_scalar("Loss/validation", validate_loss_epoch, epoch)

                if epoch % avg_test_idx == 0:
                    print("Testing average scores")

                    if args.supervised:
                        test_loss_epoch, test_auc_epoch, test_ap_epoch = self.test_avg(args, test_loader)
                        self.writer.add_scalar("AUC/test", test_auc_epoch, epoch)
                        self.writer.add_scalar("AP/test", test_ap_epoch, epoch)
                    else:
                        test_loss_epoch = self.validate(args, test_loader)

                    self.writer.add_scalar("Loss/test", test_loss_epoch, epoch)
=======
                if epoch % avg_test_idx == 0:
                    print("Testing average scores")

                    if args.supervised:
                        test_loss_epoch, test_auc_epoch, test_ap_epoch = self.test_avg(args, test_loader)
                        self.writer.add_scalar("AUC/test", test_auc_epoch, epoch)
                        self.writer.add_scalar("AP/test", test_ap_epoch, epoch)
                    else:
                        test_loss_epoch = self.validate(args, test_loader)

                    self.writer.add_scalar("Loss/test", test_loss_epoch, epoch)

            if epoch % 10 == 0:
                save_model(args, self.model, self.optimizer, name="clmr")
>>>>>>> 68a6e04b

            if args.supervised:
                if self.scheduler:
                    self.scheduler.step(validate_loss_epoch)
                    curr_lr = self.optimizer.param_groups[0]['lr']
                    print("Adjusted learning rate : {}".format(curr_lr))
                    if curr_lr < 1e-6:
                        print("Early stopping")
                        break

            args.current_epoch += 1
        
        args.train_stage += 1

    def train(self, args, train_loader):
        loss_epoch = 0
        auc_epoch = 0
        ap_epoch = 0
        for step, ((x_i, x_j), y, _) in enumerate(train_loader):
            self.optimizer.zero_grad()

            if not args.supervised:
                x_i = x_i.to(self.device)
                x_j = x_j.to(self.device)

                # positive pair, with encoding
                h_i, z_i = self.model(x_i)
                h_j, z_j = self.model(x_j)
                loss = self.criterion(z_i, z_j)
                
                if step % 20 == 0:
                    print(f"Step [{step}/{len(train_loader)}]\t Loss: {loss.item()}")
            else:
                x_i = x_i.to(self.device) # x_i and x_j are identital in supervised case (dataloader)
                y = y.to(self.device)

                h_i, _ = self.model(x_i)
                loss = self.criterion(h_i, y)
                
                auc, ap = get_metrics(args.domain, y, h_i)
                auc_epoch += auc
                ap_epoch += ap
                
                if step % 20 == 0:
                    print(f"Step [{step}/{len(train_loader)}]\t Loss: {loss.item()}\t AUC: {auc}\t AP: {ap}")

            loss.backward()
            self.optimizer.step()

            self.writer.add_scalar("Loss/train_epoch", loss.item(), args.global_step)

            if args.supervised:
                self.writer.add_scalar("AUC/train_step", auc, args.global_step)
                self.writer.add_scalar("AP/train_step", ap, args.global_step)

            loss_epoch += loss.item()
            args.global_step += 1

        return loss_epoch / len(train_loader), auc_epoch / len(train_loader), ap_epoch / len(train_loader)

    def validate(self, args, loader):
        self.model.eval()
        loss_epoch = 0
        with torch.no_grad():
            for step, ((x_i, x_j), y, _) in enumerate(loader):
                if not args.supervised:
                    x_i = x_i.to(args.device)
                    x_j = x_j.to(args.device)

                    # positive pair, with encoding
                    h_i, z_i = self.model(x_i)
                    h_j, z_j = self.model(x_j)

                    loss = self.criterion(z_i, z_j)
                else:
                    x_i = x_i.to(self.device) # x_i and x_j are identital in supervised case (dataloader)
                    y = y.to(self.device)
                    h_i, _ = self.model(x_i)
                    loss = self.criterion(h_i, y)


                if step % 10 == 0:
                    print(f"Step [{step}/{len(loader)}]\t Validation/Test Loss: {loss.item()}")

                loss_epoch += loss.item()

        self.model.train()
        return loss_epoch / len(loader)

    def test_avg(self, args, loader):
        self.model.eval()
        loss_epoch = 0
        pred_array = []
        id_array = []
        tracks = loader.dataset.tracks_list_test
        with torch.no_grad():
            for step, (track_id, fp, y, _) in enumerate(tracks):
                if not args.supervised:
                    x_i = x_i.to(self.device)
                    x_j = x_j.to(self.device)

                    # positive pair, with encoding
                    h_i, z_i = self.model(x_i)
                    h_j, z_j = self.model(x_j)
                    loss = self.criterion(z_i, z_j)
                else:
                    x = loader.dataset.get_full_size_audio(track_id, fp)
                    x = x.to(self.device)
                    y = y.to(self.device)

                    output, _ = self.model(x)

                    for b in output:
                        pred_array.append(b.detach().cpu().numpy())
                        id_array.append(track_id)
                    
                if step % 100 == 0:
                    print(f"Step [{step}/{len(tracks)}]")


        self.model.train()

        y_pred = []
        y_true = []
        pred_array = np.array(pred_array)
        id_array = np.array(id_array)
        for track_id, _, label, _ in tracks:
            # average over track
            avg = np.mean(pred_array[np.where(id_array == track_id)], axis=0)
            y_pred.append(avg)
            y_true.append(label.numpy())

        y_pred = np.array(y_pred)
        y_true = np.array(y_true)

        auc, ap = tagwise_auc_ap(y_true, y_pred)
        auc = auc.mean()
        ap = ap.mean()
        return loss_epoch / len(loader), auc, ap

    def visualise_latent_space(self, args, train_loader, test_loader):
        if args.model_name == "clmr":
            if args.domain == "audio":
                audio_latent_representations(
                    args,
                    train_loader.dataset,
                    self.model,
                    args.current_epoch,
                    0,
                    args.global_step,
                    self.writer,
                    train=True,
                )
                audio_latent_representations(
                    args,
                    test_loader.dataset,
                    self.model,
                    args.current_epoch,
                    0,
                    args.global_step,
                    self.writer,
                    train=False,
                )
            elif args.domain == "scores":
                vision_latent_representations(
                    args,
                    train_loader.dataset,
                    self.model,
                    self.optimizer,
                    args.current_epoch,
                    0,
                    args.global_step,
                    self.writer,
                    train=True,
                )
                vision_latent_representations(
                    args,
                    test_loader.dataset,
                    self.model,
                    self.optimizer,
                    args.current_epoch,
                    0,
                    args.global_step,
                    self.writer,
                    train=False,
                )
            else:
                raise NotImplementedError<|MERGE_RESOLUTION|>--- conflicted
+++ resolved
@@ -46,47 +46,23 @@
 
 
             # test
-            if args.dataset != "billboard":
+            if args.dataset == "magnatagatune":
                 # validate
                 if epoch % validate_idx == 0:
                     validate_loss_epoch = self.validate(args, val_loader)
                     self.writer.add_scalar("Loss/validation", validate_loss_epoch, epoch)
 
-<<<<<<< HEAD
-                # test
-                if args.dataset == "magnatagatune":
-                    # validate
-                    if epoch % validate_idx == 0:
-                        validate_loss_epoch = self.validate(args, val_loader)
-                        self.writer.add_scalar("Loss/validation", validate_loss_epoch, epoch)
-
-                if epoch % avg_test_idx == 0:
-                    print("Testing average scores")
-
-                    if args.supervised:
-                        test_loss_epoch, test_auc_epoch, test_ap_epoch = self.test_avg(args, test_loader)
-                        self.writer.add_scalar("AUC/test", test_auc_epoch, epoch)
-                        self.writer.add_scalar("AP/test", test_ap_epoch, epoch)
-                    else:
-                        test_loss_epoch = self.validate(args, test_loader)
-
-                    self.writer.add_scalar("Loss/test", test_loss_epoch, epoch)
-=======
-                if epoch % avg_test_idx == 0:
-                    print("Testing average scores")
-
-                    if args.supervised:
-                        test_loss_epoch, test_auc_epoch, test_ap_epoch = self.test_avg(args, test_loader)
-                        self.writer.add_scalar("AUC/test", test_auc_epoch, epoch)
-                        self.writer.add_scalar("AP/test", test_ap_epoch, epoch)
-                    else:
-                        test_loss_epoch = self.validate(args, test_loader)
-
-                    self.writer.add_scalar("Loss/test", test_loss_epoch, epoch)
-
-            if epoch % 10 == 0:
-                save_model(args, self.model, self.optimizer, name="clmr")
->>>>>>> 68a6e04b
+            if epoch % avg_test_idx == 0:
+                print("Testing average scores")
+
+                if args.supervised:
+                    test_loss_epoch, test_auc_epoch, test_ap_epoch = self.test_avg(args, test_loader)
+                    self.writer.add_scalar("AUC/test", test_auc_epoch, epoch)
+                    self.writer.add_scalar("AP/test", test_ap_epoch, epoch)
+                else:
+                    test_loss_epoch = self.validate(args, test_loader)
+
+                self.writer.add_scalar("Loss/test", test_loss_epoch, epoch)
 
             if args.supervised:
                 if self.scheduler:
